#!/usr/bin/env python3
# Copyright 2023 Canonical Ltd.
# See LICENSE file for licensing details.

"""Charmed operator for the 5G NRF service."""

import logging
from typing import Union

from charms.data_platform_libs.v0.data_interfaces import (  # type: ignore[import]
    DatabaseCreatedEvent,
    DatabaseRequires,
)
from charms.observability_libs.v1.kubernetes_service_patch import (  # type: ignore[import]
    KubernetesServicePatch,
)
from charms.sdcore_nrf.v0.fiveg_nrf import NRFProvides  # type: ignore[import]
from jinja2 import Environment, FileSystemLoader  # type: ignore[import]
from lightkube.models.core_v1 import ServicePort
from ops.charm import CharmBase, PebbleReadyEvent, RelationJoinedEvent
from ops.main import main
from ops.model import ActiveStatus, BlockedStatus, ModelError, WaitingStatus
from ops.pebble import Layer

logger = logging.getLogger(__name__)

BASE_CONFIG_PATH = "/etc/nrf"
CONFIG_FILE_NAME = "nrfcfg.yaml"
DATABASE_NAME = "free5gc"
NRF_SBI_PORT = 29510
<<<<<<< HEAD
DATABASE_RELATION_NAME = "database"
=======
NRF_URL = f"http://nrf:{NRF_SBI_PORT}"
NRF_RELATION_NAME = "fiveg-nrf"
>>>>>>> 224c74d8


class NRFOperatorCharm(CharmBase):
    """Main class to describe juju event handling for the 5G NRF operator."""

    def __init__(self, *args):
        """Initialize charm."""
        super().__init__(*args)
        self._container_name = self._service_name = "nrf"
        self._container = self.unit.get_container(self._container_name)
        self._database = DatabaseRequires(
            self, relation_name=DATABASE_RELATION_NAME, database_name=DATABASE_NAME
        )
<<<<<<< HEAD
        self.framework.observe(self.on.database_relation_joined, self._configure_nrf)
        self.framework.observe(self.on.nrf_pebble_ready, self._configure_nrf)
        self.framework.observe(self._database.on.database_created, self._configure_nrf)
=======
        self.nrf_provider = NRFProvides(self, NRF_RELATION_NAME)
        self.framework.observe(
            self.on.fiveg_nrf_relation_joined, self._on_fiveg_nrf_relation_joined
        )
        self.framework.observe(self.on.database_relation_joined, self._configure_pebble_layer)
        self.framework.observe(self.on.nrf_pebble_ready, self._configure_pebble_layer)
        self.framework.observe(self._database.on.database_created, self._on_database_created)
>>>>>>> 224c74d8
        self._service_patcher = KubernetesServicePatch(
            charm=self,
            ports=[
                ServicePort(name="sbi", port=NRF_SBI_PORT),
            ],
        )

    def _configure_nrf(
        self, event: Union[PebbleReadyEvent, RelationJoinedEvent, DatabaseCreatedEvent]
    ) -> None:
        """Adds pebble layer and manages Juju unit status.

        Args:
            event: Juju event
        """
        if not self._container.can_connect():
            self.unit.status = WaitingStatus("Waiting for container to be ready")
            event.defer()
            return
        if not self._relation_created(DATABASE_RELATION_NAME):
            self.unit.status = BlockedStatus("Waiting for database relation to be created")
            event.defer()
            return
        if not self._database_info:
            self.unit.status = WaitingStatus("Waiting for database info to be available")
            event.defer()
            return
        if not self._container.exists(path=BASE_CONFIG_PATH):
            self.unit.status = WaitingStatus("Waiting for storage to be attached")
            event.defer()
            return
        content = self._render_config(database_url=self._database_info["uris"].split(",")[0])
        self._push_config_file(content=content)
        if not self._config_file_is_written():
            self.unit.status = WaitingStatus("Waiting for config file to be written")
            event.defer()
            return
        self._configure_workload()
        self.unit.status = ActiveStatus()

    def _configure_workload(self):
        """Configures pebble layer for the amf container."""
        plan = self._container.get_plan()
        layer = self._pebble_layer
        if plan.services != layer.services:
            self._container.add_layer("nrf", layer, combine=True)
            self._container.restart(self._service_name)

<<<<<<< HEAD
    def _config_file_is_written(self) -> bool:
        """Returns whether the config file was written to the workload container.

        Returns:
            bool: Whether the config file was written.
        """
        if not self._container.exists(f"{BASE_CONFIG_PATH}/{CONFIG_FILE_NAME}"):
            return False
        return True

    def _relation_created(self, relation_name: str) -> bool:
        """Returns whether a given Juju relation was crated.
=======
        Args:
            database_url: Database URL
        """
        jinja2_environment = Environment(loader=FileSystemLoader("src/templates/"))
        template = jinja2_environment.get_template("nrfcfg.yaml.j2")
        content = template.render(
            database_name=DATABASE_NAME,
            database_url=database_url,
            nrf_sbi_port=NRF_SBI_PORT,
        )
        self._container.push(path=f"{BASE_CONFIG_PATH}/{CONFIG_FILE_NAME}", source=content)
        logger.info(f"Pushed {CONFIG_FILE_NAME} config file")

    def _configure_pebble_layer(
        self, event: Union[PebbleReadyEvent, RelationJoinedEvent, DatabaseCreatedEvent]
    ) -> None:
        """Adds pebble layer and manages Juju unit status.
>>>>>>> 224c74d8

        Args:
            relation_name (str): Relation name

        Returns:
            bool: Whether the relation was created.
        """
        return bool(self.model.get_relation(relation_name))

    @staticmethod
    def _render_config(database_url: str) -> str:
        jinja2_environment = Environment(loader=FileSystemLoader("src/templates/"))
        template = jinja2_environment.get_template("nrfcfg.yaml.j2")
        content = template.render(
            database_name=DATABASE_NAME,
            database_url=database_url,
            nrf_sbi_port=NRF_SBI_PORT,
        )
        return content

    def _push_config_file(self, content: str) -> None:
        """Pushes config file to workload.

        Args:
            content: config file content
        """
        if not self._container.can_connect():
            return
<<<<<<< HEAD
        self._container.push(path=f"{BASE_CONFIG_PATH}/{CONFIG_FILE_NAME}", source=content)
        logger.info(f"Pushed {CONFIG_FILE_NAME} config file")
=======
        if not self._config_file_is_written:
            self.unit.status = WaitingStatus("Waiting for config file to be written")
            return
        self._container.add_layer("nrf", self._pebble_layer, combine=True)
        self._container.replan()
        self._publish_nrf_info_for_all_requirers(NRF_URL)
        self.unit.status = ActiveStatus()
>>>>>>> 224c74d8

    def _on_fiveg_nrf_relation_joined(self, event: RelationJoinedEvent) -> None:
        """Handle fiveg-nrf relation joined event.

        Args:
            event: RelationJoinedEvent
        """
        if not self.unit.is_leader():
            return
        if not self._nrf_service_is_running():
            return
        self.nrf_provider.set_nrf_information(
            url=NRF_URL,
            relation_id=event.relation.id,
        )

    def _publish_nrf_info_for_all_requirers(self, url: str) -> None:
        """Publish nrf information in the databags of all relations requiring it.

        Args:
            url: URL of the NRF service
        """
        if not self.unit.is_leader():
            return
        if not self._relation_created(NRF_RELATION_NAME):
            return
        self.nrf_provider.set_nrf_information_in_all_relations(url)

    @property
    def _config_file_is_written(self) -> bool:
        """Returns whether the config file was written to the workload container.

        Returns:
            bool: Whether the config file was written.
        """
        if not self._container.exists(f"{BASE_CONFIG_PATH}/{CONFIG_FILE_NAME}"):
            logger.info(f"Config file is not written: {CONFIG_FILE_NAME}")
            return False
        logger.info("Config file is written")
        return True

    @property
    def _database_is_available(self) -> bool:
        """Returns True if the database is available.

        Returns:
            bool: True if the database is available.
        """
        return self._database.is_resource_created()

    @property
    def _database_info(self) -> dict:
        """Returns the database data.

        Returns:
            Dict: The database data.
        """
        if not self._database_is_available:
            return {}
        return self._database.fetch_relation_data()[self._database.relations[0].id]

    @property
    def _pebble_layer(self) -> Layer:
        """Returns pebble layer for the charm.

        Returns:
            Layer: Pebble Layer
        """
        return Layer(
            {
                "summary": "nrf layer",
                "description": "pebble config layer for nrf",
                "services": {
                    "nrf": {
                        "override": "replace",
                        "startup": "enabled",
                        "command": f"/free5gc/nrf/nrf --nrfcfg {BASE_CONFIG_PATH}/{CONFIG_FILE_NAME}",  # noqa: E501
                        "environment": self._environment_variables,
                    },
                },
            }
        )

    @property
    def _environment_variables(self) -> dict:
        """Returns workload service environment variables.

        Returns:
            dict: Environment variables
        """
        return {
            "GRPC_GO_LOG_VERBOSITY_LEVEL": "99",
            "GRPC_GO_LOG_SEVERITY_LEVEL": "info",
            "GRPC_TRACE": "all",
            "GRPC_VERBOSITY": "debug",
            "MANAGED_BY_CONFIG_POD": "true",
        }

    def _nrf_service_is_running(self) -> bool:
        """Returns whether the NRF service is running.

        Returns:
            bool: Whether the NRF service is running.
        """
        if not self._container.can_connect():
            return False
        try:
            service = self._container.get_service(self._service_name)
        except ModelError:
            return False
        return service.is_running()


if __name__ == "__main__":
    main(NRFOperatorCharm)<|MERGE_RESOLUTION|>--- conflicted
+++ resolved
@@ -28,12 +28,9 @@
 CONFIG_FILE_NAME = "nrfcfg.yaml"
 DATABASE_NAME = "free5gc"
 NRF_SBI_PORT = 29510
-<<<<<<< HEAD
 DATABASE_RELATION_NAME = "database"
-=======
 NRF_URL = f"http://nrf:{NRF_SBI_PORT}"
 NRF_RELATION_NAME = "fiveg-nrf"
->>>>>>> 224c74d8
 
 
 class NRFOperatorCharm(CharmBase):
@@ -47,19 +44,13 @@
         self._database = DatabaseRequires(
             self, relation_name=DATABASE_RELATION_NAME, database_name=DATABASE_NAME
         )
-<<<<<<< HEAD
         self.framework.observe(self.on.database_relation_joined, self._configure_nrf)
         self.framework.observe(self.on.nrf_pebble_ready, self._configure_nrf)
         self.framework.observe(self._database.on.database_created, self._configure_nrf)
-=======
         self.nrf_provider = NRFProvides(self, NRF_RELATION_NAME)
         self.framework.observe(
             self.on.fiveg_nrf_relation_joined, self._on_fiveg_nrf_relation_joined
         )
-        self.framework.observe(self.on.database_relation_joined, self._configure_pebble_layer)
-        self.framework.observe(self.on.nrf_pebble_ready, self._configure_pebble_layer)
-        self.framework.observe(self._database.on.database_created, self._on_database_created)
->>>>>>> 224c74d8
         self._service_patcher = KubernetesServicePatch(
             charm=self,
             ports=[
@@ -91,136 +82,103 @@
             self.unit.status = WaitingStatus("Waiting for storage to be attached")
             event.defer()
             return
-        content = self._render_config(database_url=self._database_info["uris"].split(",")[0])
-        self._push_config_file(content=content)
-        if not self._config_file_is_written():
-            self.unit.status = WaitingStatus("Waiting for config file to be written")
-            event.defer()
-            return
+        self._generate_config_file()
         self._configure_workload()
         self.unit.status = ActiveStatus()
 
-    def _configure_workload(self):
+    def _generate_config_file(
+        self,
+    ) -> None:
+        """Handles creation of the NRF config file.
+
+        Generates NRF config file based on a given template.
+        Pushes NRF config file to the workload.
+        Calls `_configure_workload` function to forcibly restart the NRF service in order
+        to fetch new config.
+        """
+        content = self._render_config(
+            database_url=self._database_info["uris"].split(",")[0],
+            database_name=DATABASE_NAME,
+            nrf_sbi_port=NRF_SBI_PORT,
+        )
+        if not self._config_file_content_matches(content=content):
+            self._push_config_file(
+                content=content,
+            )
+            self._configure_workload(restart=True)
+
+    def _configure_workload(self, restart: bool = False) -> None:
         """Configures pebble layer for the amf container."""
         plan = self._container.get_plan()
         layer = self._pebble_layer
-        if plan.services != layer.services:
+        if plan.services != layer.services or restart:
             self._container.add_layer("nrf", layer, combine=True)
             self._container.restart(self._service_name)
 
-<<<<<<< HEAD
-    def _config_file_is_written(self) -> bool:
-        """Returns whether the config file was written to the workload container.
-
-        Returns:
-            bool: Whether the config file was written.
-        """
-        if not self._container.exists(f"{BASE_CONFIG_PATH}/{CONFIG_FILE_NAME}"):
-            return False
-        return True
+    def _on_fiveg_nrf_relation_joined(self, event: RelationJoinedEvent) -> None:
+        """Handle fiveg-nrf relation joined event.
+
+        Args:
+            event: RelationJoinedEvent
+        """
+        if not self.unit.is_leader():
+            return
+        if not self._nrf_service_is_running():
+            return
+        self.nrf_provider.set_nrf_information(
+            url=NRF_URL,
+            relation_id=event.relation.id,
+        )
+
+    def _publish_nrf_info_for_all_requirers(self, url: str) -> None:
+        """Publish nrf information in the databags of all relations requiring it.
+
+        Args:
+            url: URL of the NRF service
+        """
+        if not self.unit.is_leader():
+            return
+        if not self._relation_created(NRF_RELATION_NAME):
+            return
+        self.nrf_provider.set_nrf_information_in_all_relations(url)
 
     def _relation_created(self, relation_name: str) -> bool:
         """Returns whether a given Juju relation was crated.
-=======
-        Args:
-            database_url: Database URL
-        """
+
+        Args:
+            relation_name (str): Relation name
+
+        Returns:
+            bool: Whether the relation was created.
+        """
+        return bool(self.model.get_relation(relation_name))
+
+    @staticmethod
+    def _render_config(
+        database_name: str,
+        database_url: str,
+        nrf_sbi_port: int,
+    ) -> str:
         jinja2_environment = Environment(loader=FileSystemLoader("src/templates/"))
         template = jinja2_environment.get_template("nrfcfg.yaml.j2")
         content = template.render(
-            database_name=DATABASE_NAME,
+            database_name=database_name,
             database_url=database_url,
-            nrf_sbi_port=NRF_SBI_PORT,
-        )
+            nrf_sbi_port=nrf_sbi_port,
+        )
+        return content
+
+    def _push_config_file(self, content: str) -> None:
+        """Pushes config file to workload.
+
+        Args:
+            content: config file content
+        """
+        if not self._container.can_connect():
+            return
         self._container.push(path=f"{BASE_CONFIG_PATH}/{CONFIG_FILE_NAME}", source=content)
         logger.info(f"Pushed {CONFIG_FILE_NAME} config file")
 
-    def _configure_pebble_layer(
-        self, event: Union[PebbleReadyEvent, RelationJoinedEvent, DatabaseCreatedEvent]
-    ) -> None:
-        """Adds pebble layer and manages Juju unit status.
->>>>>>> 224c74d8
-
-        Args:
-            relation_name (str): Relation name
-
-        Returns:
-            bool: Whether the relation was created.
-        """
-        return bool(self.model.get_relation(relation_name))
-
-    @staticmethod
-    def _render_config(database_url: str) -> str:
-        jinja2_environment = Environment(loader=FileSystemLoader("src/templates/"))
-        template = jinja2_environment.get_template("nrfcfg.yaml.j2")
-        content = template.render(
-            database_name=DATABASE_NAME,
-            database_url=database_url,
-            nrf_sbi_port=NRF_SBI_PORT,
-        )
-        return content
-
-    def _push_config_file(self, content: str) -> None:
-        """Pushes config file to workload.
-
-        Args:
-            content: config file content
-        """
-        if not self._container.can_connect():
-            return
-<<<<<<< HEAD
-        self._container.push(path=f"{BASE_CONFIG_PATH}/{CONFIG_FILE_NAME}", source=content)
-        logger.info(f"Pushed {CONFIG_FILE_NAME} config file")
-=======
-        if not self._config_file_is_written:
-            self.unit.status = WaitingStatus("Waiting for config file to be written")
-            return
-        self._container.add_layer("nrf", self._pebble_layer, combine=True)
-        self._container.replan()
-        self._publish_nrf_info_for_all_requirers(NRF_URL)
-        self.unit.status = ActiveStatus()
->>>>>>> 224c74d8
-
-    def _on_fiveg_nrf_relation_joined(self, event: RelationJoinedEvent) -> None:
-        """Handle fiveg-nrf relation joined event.
-
-        Args:
-            event: RelationJoinedEvent
-        """
-        if not self.unit.is_leader():
-            return
-        if not self._nrf_service_is_running():
-            return
-        self.nrf_provider.set_nrf_information(
-            url=NRF_URL,
-            relation_id=event.relation.id,
-        )
-
-    def _publish_nrf_info_for_all_requirers(self, url: str) -> None:
-        """Publish nrf information in the databags of all relations requiring it.
-
-        Args:
-            url: URL of the NRF service
-        """
-        if not self.unit.is_leader():
-            return
-        if not self._relation_created(NRF_RELATION_NAME):
-            return
-        self.nrf_provider.set_nrf_information_in_all_relations(url)
-
-    @property
-    def _config_file_is_written(self) -> bool:
-        """Returns whether the config file was written to the workload container.
-
-        Returns:
-            bool: Whether the config file was written.
-        """
-        if not self._container.exists(f"{BASE_CONFIG_PATH}/{CONFIG_FILE_NAME}"):
-            logger.info(f"Config file is not written: {CONFIG_FILE_NAME}")
-            return False
-        logger.info("Config file is written")
-        return True
-
     @property
     def _database_is_available(self) -> bool:
         """Returns True if the database is available.
@@ -238,7 +196,7 @@
             Dict: The database data.
         """
         if not self._database_is_available:
-            return {}
+            raise RuntimeError(f"Database `{DATABASE_NAME}` is not available")
         return self._database.fetch_relation_data()[self._database.relations[0].id]
 
     @property
