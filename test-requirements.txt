#
# This file is autogenerated by pip-compile with Python 3.12
# by the following command:
#
#    pip-compile --constraint=requirements.txt test-requirements.in
#
asttokens==2.4.1
    # via stack-data
bcrypt==4.2.0
    # via paramiko
cachetools==5.5.0
    # via google-auth
certifi==2024.8.30
    # via
    #   -c requirements.txt
    #   kubernetes
    #   requests
cffi==1.17.0
    # via
    #   cryptography
    #   pynacl
charset-normalizer==3.3.2
    # via requests
codespell==2.3.0
    # via -r test-requirements.in
coverage[toml]==7.6.1
    # via -r test-requirements.in
cryptography==43.0.1
<<<<<<< HEAD
    # via
    #   -c requirements.txt
    #   paramiko
=======
    # via paramiko
>>>>>>> 70d843eb
decorator==5.1.1
    # via
    #   ipdb
    #   ipython
executing==2.1.0
    # via stack-data
google-auth==2.34.0
    # via kubernetes
hvac==2.3.0
    # via juju
idna==3.8
    # via
    #   -c requirements.txt
    #   requests
iniconfig==2.0.0
    # via pytest
ipdb==0.13.13
    # via pytest-operator
ipython==8.27.0
    # via ipdb
jedi==0.19.1
    # via ipython
jinja2==3.1.4
    # via pytest-operator
juju==3.5.2.0
    # via
    #   -r test-requirements.in
    #   pytest-operator
kubernetes==30.1.0
    # via juju
macaroonbakery==1.3.4
    # via juju
markupsafe==2.1.5
    # via jinja2
matplotlib-inline==0.1.7
    # via ipython
mypy-extensions==1.0.0
    # via typing-inspect
nodeenv==1.9.1
    # via pyright
oauthlib==3.2.2
    # via
    #   kubernetes
    #   requests-oauthlib
<<<<<<< HEAD
ops==2.16.0
    # via
    #   -c requirements.txt
    #   ops-scenario
ops-scenario==6.1.6
    # via
    #   -c requirements.txt
    #   -r test-requirements.in
packaging==24.1
=======
ops==2.15.0
    # via ops-scenario
ops-scenario==6.0.2
    # via -r test-requirements.in
packaging==23.2
>>>>>>> 70d843eb
    # via
    #   juju
    #   pytest
paramiko==3.4.1
    # via juju
parso==0.8.4
    # via jedi
pexpect==4.9.0
    # via ipython
pluggy==1.5.0
    # via pytest
prompt-toolkit==3.0.47
    # via ipython
protobuf==5.28.0
    # via macaroonbakery
ptyprocess==0.7.0
    # via pexpect
pure-eval==0.2.3
    # via stack-data
pyasn1==0.6.0
    # via
    #   juju
    #   pyasn1-modules
    #   rsa
pyasn1-modules==0.4.0
    # via google-auth
<<<<<<< HEAD
pycparser==2.22
    # via
    #   -c requirements.txt
    #   cffi
=======
pycparser==2.21
    # via cffi
>>>>>>> 70d843eb
pygments==2.18.0
    # via ipython
pymacaroons==0.13.0
    # via macaroonbakery
pynacl==1.5.0
    # via
    #   macaroonbakery
    #   paramiko
    #   pymacaroons
pyrfc3339==1.1
    # via
    #   juju
    #   macaroonbakery
pyright==1.1.378
    # via -r test-requirements.in
pytest==8.3.2
    # via
    #   -r test-requirements.in
    #   pytest-asyncio
    #   pytest-operator
pytest-asyncio==0.21.2
    # via
    #   -r test-requirements.in
    #   pytest-operator
pytest-operator==0.36.0
    # via -r test-requirements.in
python-dateutil==2.9.0.post0
    # via kubernetes
pytz==2024.1
    # via pyrfc3339
pyyaml==6.0.2
    # via
    #   juju
    #   kubernetes
    #   ops
    #   ops-scenario
    #   pytest-operator
requests==2.32.3
    # via
    #   hvac
    #   kubernetes
    #   macaroonbakery
    #   requests-oauthlib
requests-oauthlib==2.0.0
    # via kubernetes
rsa==4.9
    # via google-auth
ruff==0.6.3
    # via -r test-requirements.in
six==1.16.0
    # via
    #   asttokens
    #   kubernetes
    #   macaroonbakery
    #   pymacaroons
    #   python-dateutil
stack-data==0.6.3
    # via ipython
toposort==1.10
    # via juju
traitlets==5.14.3
    # via
    #   ipython
    #   matplotlib-inline
typing-extensions==4.12.2
    # via
    #   ipython
    #   typing-inspect
typing-inspect==0.9.0
    # via juju
urllib3==2.2.2
    # via
    #   kubernetes
    #   requests
wcwidth==0.2.13
    # via prompt-toolkit
websocket-client==1.8.0
    # via
    #   kubernetes
    #   ops
websockets==13.0.1
    # via juju<|MERGE_RESOLUTION|>--- conflicted
+++ resolved
@@ -26,13 +26,10 @@
 coverage[toml]==7.6.1
     # via -r test-requirements.in
 cryptography==43.0.1
-<<<<<<< HEAD
     # via
     #   -c requirements.txt
     #   paramiko
-=======
     # via paramiko
->>>>>>> 70d843eb
 decorator==5.1.1
     # via
     #   ipdb
@@ -77,7 +74,6 @@
     # via
     #   kubernetes
     #   requests-oauthlib
-<<<<<<< HEAD
 ops==2.16.0
     # via
     #   -c requirements.txt
@@ -87,13 +83,6 @@
     #   -c requirements.txt
     #   -r test-requirements.in
 packaging==24.1
-=======
-ops==2.15.0
-    # via ops-scenario
-ops-scenario==6.0.2
-    # via -r test-requirements.in
-packaging==23.2
->>>>>>> 70d843eb
     # via
     #   juju
     #   pytest
@@ -120,15 +109,10 @@
     #   rsa
 pyasn1-modules==0.4.0
     # via google-auth
-<<<<<<< HEAD
 pycparser==2.22
     # via
     #   -c requirements.txt
     #   cffi
-=======
-pycparser==2.21
-    # via cffi
->>>>>>> 70d843eb
 pygments==2.18.0
     # via ipython
 pymacaroons==0.13.0
