--- conflicted
+++ resolved
@@ -25,11 +25,7 @@
 @pytest.mark.abort_on_fail
 async def deploy_mongodb(ops_test):
     await ops_test.model.deploy(
-<<<<<<< HEAD
-        "mongodb-k8s", application_name=DB_APPLICATION_NAME, channel="6/beta", trust=True
-=======
-        DB_CHARM_NAME, application_name=DB_APPLICATION_NAME, channel="5/edge", trust=True
->>>>>>> 12e0e856
+        DB_CHARM_NAME, application_name=DB_APPLICATION_NAME, channel="6/beta", trust=True
     )
 
 
